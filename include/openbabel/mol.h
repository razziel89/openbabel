--- conflicted
+++ resolved
@@ -237,14 +237,7 @@
     void Align(std::vector<OBAtom*> &atom_vec, const vector3 p, const vector3 v1, const vector3 v2);
     //! Set the dihedral angle defined by the four atom indices to angle
     //! A cis-configurations corresponds to angle=0 whereas a trans configuration corresponds to angle=180
-<<<<<<< HEAD
-    bool SetDihedralAngle(const double idxa1, const double idxa2, const double idxa3, const double idxa4, const double angle);
-=======
     bool SetDihedralAngle(const int idxa1, const int idxa2, const int idxa3, const int idxa4, const double angle);
-    //! Get the dihedral angle defined by the four atom indices
-    //! A cis-configurations corresponds to angle=0 whereas a trans configuration corresponds to angle=180
-    double GetDihedralAngle(const int idxa1, const int idxa2, const int idxa3, const int idxa4);
->>>>>>> a709aa91
     //! Set the angle defined by three atoms to angle
     //! Atom 1 will be kept fixed in its position
     bool SetAngle(const int idxa1, const int idxa2, const int idxa3, const double angle);
