/**********************************************************************
Copyright (C) 1998-2001 by OpenEye Scientific Software, Inc.
Some portions Copyright (C) 2003-2006 Geoffrey R. Hutchison
Some portions Copyright (C) 2004 by Chris Morley

This program is free software; you can redistribute it and/or modify
it under the terms of the GNU General Public License as published by
the Free Software Foundation version 2 of the License.

This program is distributed in the hope that it will be useful,
but WITHOUT ANY WARRANTY; without even the implied warranty of
MERCHANTABILITY or FITNESS FOR A PARTICULAR PURPOSE.  See the
GNU General Public License for more details.
***********************************************************************/

#include <openbabel/babelconfig.h>
#include <openbabel/obmolecformat.h>

#include <vector>
#include <map>

#include <sstream>

using namespace std;
namespace OpenBabel
{

  class PDBFormat : public OBMoleculeFormat
  {
  public:
    //Register this format type ID
    PDBFormat()
    {
      OBConversion::RegisterFormat("pdb",this, "chemical/x-pdb");
      OBConversion::RegisterFormat("ent",this, "chemical/x-pdb");
    }

    virtual const char* Description() //required
    {
      return
        "Protein Data Bank format\n"
        "Read Options e.g. -as\n"
        "  s  Output single bonds only\n"
        "  b  Disable bonding entirely\n"
        "  c  Ignore CONECT records\n\n";
    };

    virtual const char* SpecificationURL()
    { return "http://www.wwpdb.org/docs.html";};

    virtual const char* GetMIMEType()
    { return "chemical/x-pdb"; };

    //*** This section identical for most OBMol conversions ***
    ////////////////////////////////////////////////////
    /// The "API" interface functions
  	virtual int SkipObjects(int n, OBConversion* pConv);
    virtual bool ReadMolecule(OBBase* pOb, OBConversion* pConv);
    virtual bool WriteMolecule(OBBase* pOb, OBConversion* pConv);

  };
  //***

  //Make an instance of the format class
  PDBFormat thePDBFormat;

  ////////////////////////////////////////////////////
  /// Utility functions
  static void fixRhombohedralSpaceGroupWriter(string &strHM);
  static void fixRhombohedralSpaceGroupReader(string &strHM);
  static bool parseAtomRecord(char *buffer, OBMol & mol, int chainNum);
  static bool parseConectRecord(char *buffer, OBMol & mol);
  static bool readIntegerFromRecord(char *buffer, unsigned int columnAsSpecifiedInPDB, long int *target);

  //extern OBResidueData    resdat; now in mol.h

  /////////////////////////////////////////////////////////////////
 	int PDBFormat::SkipObjects(int n, OBConversion* pConv)
  {
    if (n == 0)
      ++ n;
    istream &ifs = *pConv->GetInStream();
    char buffer[BUFF_SIZE];
    while (n && ifs.getline(buffer,BUFF_SIZE))
      {
        if (EQn(buffer,"ENDMDL",6))
          -- n;
      }

    return ifs.good() ? 1 : -1;
  }
  /////////////////////////////////////////////////////////////////
  bool PDBFormat::ReadMolecule(OBBase* pOb, OBConversion* pConv)
  {

    OBMol* pmol = pOb->CastAndClear<OBMol>();
    if(pmol==NULL)
      return false;

    //Define some references so we can use the old parameter names
    istream &ifs = *pConv->GetInStream();
    OBMol &mol = *pmol;
    const char* title = pConv->GetTitle();

    int chainNum = 1;
    char buffer[BUFF_SIZE];
    OBBitVec bs;
    string line, key, value;
    OBPairData *dp;

    mol.SetTitle(title);
    mol.SetChainsPerceived(); // It's a PDB file, we read all chain/res info.

    mol.BeginModify();
    while (ifs.good() && ifs.getline(buffer,BUFF_SIZE))
      {
        if (EQn(buffer,"ENDMDL",6))
          break;
        if (EQn(buffer,"END",3)) {
          // eat anything until the next ENDMDL
          while (ifs.getline(buffer,BUFF_SIZE) && !EQn(buffer,"ENDMDL",6));
          break;
        }
        if (EQn(buffer,"TER",3)) {
          chainNum++;
          continue;
        }
        if (EQn(buffer,"ATOM",4) || EQn(buffer,"HETATM",6))
          {
            if( ! parseAtomRecord(buffer,mol,chainNum))
              {
                stringstream errorMsg;
                errorMsg << "WARNING: Problems reading a PDB file\n"
                         << "  Problems reading a ATOM/HETATM record.\n";
                obErrorLog.ThrowError(__FUNCTION__, errorMsg.str() , obError);
              }
            if (EQn(buffer,"ATOM",4))
              bs.SetBitOn(mol.NumAtoms());
            continue;
          }

        if (EQn(buffer,"CONECT",6)) {
          // Don't parse a CONECT record if the user tells us to ignore them
          if (!pConv->IsOption("c",OBConversion::INOPTIONS)) {
            parseConectRecord(buffer,mol);
            continue;
          }
        }

        // crystal cells
        if (EQn(buffer,"CRYST1",6)) {
          float a, b, c, alpha, beta, gamma;
          string group = "";

          sscanf (&(buffer[6]), "%9f%9f%9f%7f%7f%7f", &a, &b, &c,
                  &alpha, &beta, &gamma);
          buffer[66] = '\0';
          group += &(buffer[55]);
          Trim (group);
          fixRhombohedralSpaceGroupReader(group);

          OBUnitCell *pCell=new OBUnitCell;
          pCell->SetOrigin(fileformatInput);
          pCell->SetData(a,b,c,alpha,beta,gamma);
          pCell->SetSpaceGroup(group);
          pmol->SetData(pCell);
          continue;
        }

        // another record type, add it as an OBPairData entry
        line = buffer;
        // if the file is valid, all lines should have more than 6 characters
        if (line.length() < 6)
          {
            stringstream errorMsg;
            errorMsg << "ERROR: not a valid PDB file" << endl;
            obErrorLog.ThrowError(__FUNCTION__, errorMsg.str() , obError);
            return false;
          }
        key = line.substr(0,6); // the first 6 characters are the record name
        Trim(key);
        value = line.substr(6);

        // We haven't found this record yet
        if (!mol.HasData(key)) {
          dp = new OBPairData;
          dp->SetAttribute(key);
          dp->SetValue(value);
          dp->SetOrigin(fileformatInput);
          mol.SetData(dp);
        }
        // Add on additional lines
        else {
          dp = static_cast<OBPairData*>(mol.GetData(key));
          line = dp->GetValue();
          line += '\n';
          line += value;
          dp->SetValue(line);
        }
      }

    if (!mol.NumAtoms()) { // skip the rest of this processing
      mol.EndModify();
      return(false);
    }

    resdat.AssignBonds(mol,bs);
    /*assign hetatm bonds based on distance*/

    mol.EndModify();
    // Clear all virtual bond data
    vector<OBGenericData*> vbonds = mol.GetAllData(OBGenericDataType::VirtualBondData);
    mol.DeleteData(vbonds);


    if (!pConv->IsOption("b",OBConversion::INOPTIONS))
      mol.ConnectTheDots();

    if (!pConv->IsOption("s",OBConversion::INOPTIONS) && !pConv->IsOption("b",OBConversion::INOPTIONS))
      mol.PerceiveBondOrders();

    // clean out remaining blank lines
    while(ifs.peek() != EOF && ifs.good() &&
          (ifs.peek() == '\n' || ifs.peek() == '\r'))
      ifs.getline(buffer,BUFF_SIZE);

    return(true);
  }

  /////////////////////////////////////////////////////////////////////////
  //! Utility function to read a 5-digit integer starting from a specified column
  /*! This function reads a 5-digit integer, starting from column
    columnAsSpecifiedInPDB from the buffer, converts it to a long
    integer, and returns either false or true, if the conversion was
    successful or not. If the conversion was not successful, the target
    is set to a random value.

    For instance, the PDB Format Description for a CONECT record specifies

    COLUMNS        DATA TYPE        FIELD           DEFINITION
    ---------------------------------------------------------------------------------
    1 -  6         Record name      "CONECT"
    7 - 11         Integer          serial          Atom serial number
    ...

    To read the Atom serial number, you would call

    long int target;
    if ( readIntegerFromRecord(buffer, 7, &target) == false ) {
    cerr << "Could not parse" << endl;
    }

    This function does not check the length of the buffer, or
    strlen(buffer). If the buffer is not long enough => SEGFAULT.
  */
  static bool readIntegerFromRecord(char *buffer, unsigned int columnAsSpecifiedInPDB, long int *target)
  {
    char integerBuffer[6];
    integerBuffer[5] = '\0';

    strncpy(integerBuffer, buffer+columnAsSpecifiedInPDB-1, 5);

    char *errorCheckingEndPtr;
    *target = strtol(integerBuffer, &errorCheckingEndPtr, 10);
    if (integerBuffer == errorCheckingEndPtr)
      return(false);
    return(true);
  }

  //! Read a CONECT record
  /*! This function reads a CONECT record, as specified
    http://www.rcsb.org/pdb/docs/format/pdbguide2.2/guide2.2_frame.html,
    in short:

    COLUMNS         DATA TYPE        FIELD           DEFINITION
    ---------------------------------------------------------------------------------
    1 -  6         Record name      "CONECT"
    7 - 11         Integer          serial          Atom serial number
    12 - 16         Integer          serial          Serial number of bonded atom
    17 - 21         Integer          serial          Serial number of bonded atom
    22 - 26         Integer          serial          Serial number of bonded atom
    27 - 31         Integer          serial          Serial number of bonded atom
    32 - 36         Integer          serial          Serial number of hydrogen bonded atom
    37 - 41         Integer          serial          Serial number of hydrogen bonded atom
    42 - 46         Integer          serial          Serial number of salt bridged atom
    47 - 51         Integer          serial          Serial number of hydrogen bonded atom
    52 - 56         Integer          serial          Serial number of hydrogen bonded atom
    57 - 61         Integer          serial          Serial number of salt bridged atom

    Hydrogen bonds and salt bridges are ignored. --Stefan Kebekus.
  */

  bool parseConectRecord(char *buffer,OBMol &mol)
  {
    stringstream errorMsg;
    string clearError;

    // Setup strings and string buffers
    vector<string> vs;
    buffer[70] = '\0';
    if (strlen(buffer) < 70)
      {
        errorMsg << "WARNING: Problems reading a PDB file\n"
                 << "  Problems reading a CONECT record.\n"
                 << "  According to the PDB specification,\n"
                 << "  the record should have 70 columns, but OpenBabel found "
                 << strlen(buffer) << " columns." << endl;
        obErrorLog.ThrowError(__FUNCTION__, errorMsg.str() , obInfo);
        errorMsg.str(clearError);
      }

    // Serial number of the first atom, read from column 7-11 of the
    // connect record, to which the other atoms connect to.
    long int startAtomSerialNumber;
    // A pointer to the first atom.
    OBAtom *firstAtom = NULL;
    // Serial numbers of the atoms which bind to firstAtom, read from
    // columns 12-16, 17-21, 22-27 and 27-31 of the connect record. Note
    // that we reserve space for 5 integers, but read only four of
    // them. This is to simplify the determination of the bond order;
    // see below.
    long int boundedAtomsSerialNumbers[5]  = {0,0,0,0,0};
    // Bools which tell us which of the serial numbers in
    // boundedAtomsSerialNumbers are read from the file, and which are
    // invalid
    bool boundedAtomsSerialNumbersValid[5] = {false, false, false, false, false};

    // Pragmatic approach -- too many non-standard PDB files out there
    // (including some old ones from us)
    // So if we have a small number of atoms, then try to break by spaces
    // Otherwise (i.e., NumAtoms() > 9,999 we need to go by position)
    // We'll switch back and forth a few times to save duplicating common code

    if (mol.NumAtoms() <= 9999)
      {
        // make sure we don't look at salt bridges or whatever, so cut the buffer short
        buffer[32] = '\0';
        tokenize(vs,buffer);
        if( vs.empty() || vs.size() < 2)
          return false;
        vs.erase(vs.begin()); // remove "CONECT"

        startAtomSerialNumber = atoi(vs[0].c_str());
      }
    else
      {
        if (readIntegerFromRecord(buffer, 7, &startAtomSerialNumber) == false)
          {
            errorMsg << "WARNING: Problems reading a PDB file\n"
                     << "  Problems reading a CONECT record.\n"
                     << "  According to the PDB specification,\n"
                     << "  columns 7-11 should contain the serial number of an atom.\n"
                     << "  THIS CONECT RECORD WILL BE IGNORED." << endl;
            obErrorLog.ThrowError(__FUNCTION__, errorMsg.str() , obWarning);
            return(false);
          }
      }

    vector<OBAtom*>::iterator i;
    for (OBAtom *a1 = mol.BeginAtom(i);a1;a1 = mol.NextAtom(i)) {
      // atoms may not have residue information, but if they do,
      // check serial numbers
      if (a1->GetResidue() != NULL &&
          static_cast<long int>(a1->GetResidue()->
                                GetSerialNum(a1)) == startAtomSerialNumber)
        {
          firstAtom = a1;
          break;
        }
    }

    if (firstAtom == NULL)
      {
        errorMsg << "WARNING: Problems reading a PDB file:\n"
                 << "  Problems reading a CONECT record.\n"
                 << "  According to the PDB specification,\n"
                 << "  columns 7-11 should contain the serial number of an atom.\n"
                 << "  No atom was found with this serial number.\n"
                 << "  THIS CONECT RECORD WILL BE IGNORED." << endl;
        obErrorLog.ThrowError(__FUNCTION__, errorMsg.str() , obWarning);
        return(false);
      }

    if (mol.NumAtoms() < 9999)
      {
        if (vs.size() > 1) boundedAtomsSerialNumbers[0] = atoi(vs[1].c_str());
        if (vs.size() > 2) boundedAtomsSerialNumbers[1] = atoi(vs[2].c_str());
        if (vs.size() > 3) boundedAtomsSerialNumbers[2] = atoi(vs[3].c_str());
        if (vs.size() > 4) boundedAtomsSerialNumbers[3] = atoi(vs[4].c_str());

        unsigned int limit = 4;
        if (vs.size() <= 4)
          limit = vs.size() - 1;

        for (unsigned int s = 0; s < limit; ++s)
          boundedAtomsSerialNumbersValid[s] = true;
      }
    else
      {
        // Now read the serial numbers. If the first serial number is not
        // present, this connect record probably contains only hydrogen
        // bonds and salt bridges, which we ignore. In that case, we just
        // exit gracefully.
        boundedAtomsSerialNumbersValid[0] = readIntegerFromRecord(buffer, 12, boundedAtomsSerialNumbers+0);
        if (boundedAtomsSerialNumbersValid[0] == false)
          return(true);
        boundedAtomsSerialNumbersValid[1] = readIntegerFromRecord(buffer, 17, boundedAtomsSerialNumbers+1);
        boundedAtomsSerialNumbersValid[2] = readIntegerFromRecord(buffer, 22, boundedAtomsSerialNumbers+2);
        boundedAtomsSerialNumbersValid[3] = readIntegerFromRecord(buffer, 27, boundedAtomsSerialNumbers+3);
      }

    // Now iterate over the VALID boundedAtomsSerialNumbers and connect
    // the atoms.
    for(unsigned int k=0; boundedAtomsSerialNumbersValid[k]; k++)
      {
        // Find atom that is connected to, write an error message
        OBAtom *connectedAtom = 0L;
        for (OBAtom *a1 = mol.BeginAtom(i);a1;a1 = mol.NextAtom(i)) {
          // again, atoms may not have residues, but if they do, check serials
          if (a1->GetResidue() != NULL &&
              static_cast<long int>(a1->GetResidue()->
                                    GetSerialNum(a1)) == boundedAtomsSerialNumbers[k])
            {
              connectedAtom = a1;
              break;
            }
        }
        if (connectedAtom == 0L)
          {
            errorMsg << "WARNING: Problems reading a PDB file:\n"
                     << "  Problems reading a CONECT record.\n"
                     << "  According to the PDB specification,\n"
                     << "  Atoms with serial #" << startAtomSerialNumber
                     << " and #" << boundedAtomsSerialNumbers[k]
                     << " should be connected\n"
                     << "  However, an atom with serial #" << boundedAtomsSerialNumbers[k] << " was not found.\n"
                     << "  THIS CONECT RECORD WILL BE IGNORED." << endl;
            obErrorLog.ThrowError(__FUNCTION__, errorMsg.str() , obWarning);
            return(false);
          }

        // Figure the bond order
        unsigned char order = 0;
        while(boundedAtomsSerialNumbersValid[k+order+1] && (boundedAtomsSerialNumbers[k+order]
                                                            == boundedAtomsSerialNumbers[k+order+1]))
          order++;
        k += order;

        // Generate the bond
        if (firstAtom->GetIdx() < connectedAtom->GetIdx()) { // record the bond 'in one direction' only
          OBBond *bond = mol.GetBond(firstAtom, connectedAtom);
          if (!bond)
            mol.AddBond(firstAtom->GetIdx(), connectedAtom->GetIdx(), order+1);
          else // An additional CONECT record with the same firstAtom that references
               // a bond created in the previous CONECT record.
               // For example, the 1136->1138 double bond in the following:
               //   CONECT 1136 1128 1137 1137 1138
               //   CONECT 1136 1138 1139
            bond->SetBondOrder(bond->GetBondOrder() + order+1);
        }

      }
    return(true);
  }

  //////////////////////////////////////////////////////////////////////////////
  bool PDBFormat::WriteMolecule(OBBase* pOb, OBConversion* pConv)
  {
    OBMol* pmol = dynamic_cast<OBMol*>(pOb);
    if(pmol==NULL)
      return false;

    //Define some references so we can use the old parameter names
    ostream &ofs = *pConv->GetOutStream();
    OBMol &mol = *pmol;

    unsigned int i;
    char buffer[BUFF_SIZE];
    char type_name[10], padded_name[10];
    char the_res[10];
    char the_chain = ' ';
    const char *element_name;
    int res_num;
    bool het=true;
    int model_num = 0;
    if (!pConv->IsLast() || pConv->GetOutputIndex() > 1)
      { // More than one molecule record
        model_num = pConv->GetOutputIndex(); // MODEL 1-based index
        snprintf(buffer, BUFF_SIZE, "MODEL %8d", model_num);
        ofs << buffer << endl;
      }

    // write back all fields (REMARKS, HELIX, SHEET, SITE, ...)
    bool compndWritten = false;
    bool authorWritten = false;
    std::vector<OBGenericData*> pairData = mol.GetAllData(OBGenericDataType::PairData);
    for (std::vector<OBGenericData*>::iterator data = pairData.begin(); data != pairData.end(); ++data) {
      OBPairData *pd = static_cast<OBPairData*>(*data);
      string attr = pd->GetAttribute();

      // filter to make sure we are writing pdb fields only
      if (attr != "HEADER" && attr != "OBSLTE" && attr != "TITLE" && attr != "SPLIT" &&
          attr != "CAVEAT" && attr != "COMPND" && attr != "SOURCE" && attr != "KEYWDS" &&
          attr != "EXPDTA" && attr != "NUMMDL" && attr != "MDLTYP" && attr != "AUTHOR" &&
          attr != "REVDAT" && attr != "SPRSDE" && attr != "JRNL" && attr != "REMARK" &&
          attr != "DBREF" && attr != "DBREF1" && attr != "DBREF2" && attr != "SEQADV" &&
          attr != "SEQRES" && attr != "MODRES" && attr != "HET" && attr != "HETNAM" &&
          attr != "HETSYN" && attr != "FORMUL" && attr != "HELIX" && attr != "SHEET" &&
          attr != "SSBOND" && attr != "LINK" && attr != "CISPEP" && attr != "SITE" &&
          attr != "ORIGX1" && attr != "ORIGX2" && attr != "ORIGX3" && attr != "SCALE1" &&
          attr != "SCALE2" && attr != "SCALE3" && attr != "MATRIX1" && attr != "MATRIX2" &&
          attr != "MATRIX3" && attr != "MODEL")
        continue;

      if (attr == "COMPND")
        compndWritten = true;
      if (attr == "AUTHOR")
        authorWritten = true;

      // compute spacing needed. HELIX, SITE, HET, ... are trimmed when reading
      int nSpacing = 6 - attr.size();
      for (int i = 0; i < nSpacing; ++i)
        attr += " ";


      std::string lines = pd->GetValue();
      string::size_type last = 0;
      string::size_type pos = lines.find('\n');
      while (last != string::npos) {
        string line = lines.substr(last, pos - last);
        if (pos == string::npos)
          last = string::npos;
        else
          last = pos + 1;
        pos = lines.find('\n', last);

        ofs << attr << line << endl;
      }
    }

    if (!compndWritten) {
      if (strlen(mol.GetTitle()) > 0)
        snprintf(buffer, BUFF_SIZE, "COMPND    %s ",mol.GetTitle());
      else
        snprintf(buffer, BUFF_SIZE, "COMPND    UNNAMED");
      ofs << buffer << endl;
    }

    if (!authorWritten) {
      snprintf(buffer, BUFF_SIZE, "AUTHOR    GENERATED BY OPEN BABEL %s",BABEL_VERSION);
      ofs << buffer << endl;
    }

    // Write CRYST1 record, containing unit cell parameters, space group
    // and Z value (supposed to be 1)
    if (pmol->HasData(OBGenericDataType::UnitCell))
      {
        OBUnitCell *pUC = (OBUnitCell*)pmol->GetData(OBGenericDataType::UnitCell);
        if(pUC->GetSpaceGroup()){
          string tmpHM=pUC->GetSpaceGroup()->GetHMName();
          fixRhombohedralSpaceGroupWriter(tmpHM);
          // Do we have an extended HM symbol, with origin choice as ":1" or ":2" ? If so, remove it.
          size_t n=tmpHM.find(":");
          if(n!=string::npos) tmpHM=tmpHM.substr(0,n);
          snprintf(buffer, BUFF_SIZE,
                   "CRYST1%9.3f%9.3f%9.3f%7.2f%7.2f%7.2f %-11s 1",
                   pUC->GetA(), pUC->GetB(), pUC->GetC(),
                   pUC->GetAlpha(), pUC->GetBeta(), pUC->GetGamma(),
                   tmpHM.c_str());
        }
        else
          snprintf(buffer, BUFF_SIZE,
                   "CRYST1%9.3f%9.3f%9.3f%7.2f%7.2f%7.2f %-11s 1",
                   pUC->GetA(), pUC->GetB(), pUC->GetC(),
                   pUC->GetAlpha(), pUC->GetBeta(), pUC->GetGamma(),
                   "P1");

        ofs << buffer << endl;
      }

    // before we write any records, we should check to see if any coord < -1000
    // which will cause errors in the formatting

    double minX, minY, minZ;
    minX = minY = minZ = -999.0f;
    FOR_ATOMS_OF_MOL(a, mol)
      {
        if (a->GetX() < minX)
          minX = a->GetX();
        if (a->GetY() < minY)
          minY = a->GetY();
        if (a->GetZ() < minZ)
          minZ = a->GetZ();
      }
    vector3 transV = VZero;
    if (minX < -999.0)
      transV.SetX(-1.0*minX - 900.0);
    if (minY < -999.0)
      transV.SetY(-1.0*minY - 900.0);
    if (minZ < -999.0)
      transV.SetZ(-1.0*minZ - 900.0);

    // if minX, minY, or minZ was never changed, shift will be 0.0f
    // otherwise, move enough so that smallest coord is > -999.0f
    mol.Translate(transV);

    OBAtom *atom;
    OBResidue *res;
    for (i = 1; i <= mol.NumAtoms(); i++)
      {
        atom = mol.GetAtom(i);
        strncpy(type_name, etab.GetSymbol(atom->GetAtomicNum()), sizeof(type_name));
        type_name[sizeof(type_name) - 1] = '\0';

        //two char. elements are on position 13 and 14 one char. start at 14
        if (strlen(type_name) > 1)
          type_name[1] = toupper(type_name[1]);
        else
          {
            char tmp[10];
            strncpy(tmp, type_name, 9); // make sure to null-terminate tmp
            snprintf(type_name, sizeof(type_name), " %-3s", tmp);
          }

        if ( (res = atom->GetResidue()) != 0 )
          {
            het = res->IsHetAtom(atom);
            snprintf(the_res,4,"%s",(char*)res->GetName().c_str());
            the_res[4] = '\0';
            snprintf(type_name,5,"%s",(char*)res->GetAtomID(atom).c_str());
            the_chain = res->GetChain();

            //two char. elements are on position 13 and 14 one char. start at 14
            if (strlen(etab.GetSymbol(atom->GetAtomicNum())) == 1)
              {
                if (strlen(type_name) < 4)
                  {
                    char tmp[10];
                    strncpy(tmp, type_name, 9); // make sure to null-terminate tmp
                    snprintf(padded_name, sizeof(padded_name), " %-3s", tmp);
                    strncpy(type_name,padded_name,4);
                    type_name[4] = '\0';
                  }
                else
                  {
                    /*
                      type_name[4] = type_name[3];
                      type_name[3] = type_name[2];
                      type_name[2] = type_name[1];
                      type_name[1] = type_name[0];
                      type_name[0] = type_name[4];
                    */
                    type_name[4] = '\0';
                  }
              }
            res_num = res->GetNum();
          }
        else
          {
            strcpy(the_res,"UNK");
            the_res[3] = '\0';
            snprintf(padded_name,sizeof(padded_name), "%s",type_name);
            strncpy(type_name,padded_name,4);
            type_name[4] = '\0';
            res_num = 1;
          }

        element_name = etab.GetSymbol(atom->GetAtomicNum());

        int charge = atom->GetFormalCharge();
        char scharge[3] = { ' ', ' ', '\0' };
        if(0 != charge)
          {
            snprintf(scharge, 3, "%+d", charge);
            char tmp = scharge[1];
            scharge[1] = scharge[0];
            scharge[0] = tmp;
          }
        snprintf(buffer, BUFF_SIZE, "%s%5d %-4s %-3s %c%4d    %8.3f%8.3f%8.3f  1.00  0.00          %2s%2s\n",
                 het?"HETATM":"ATOM  ",
                 i,
                 type_name,
                 the_res,
                 the_chain,
                 res_num,
                 atom->GetX(),
                 atom->GetY(),
                 atom->GetZ(),
                 element_name,
                 scharge);
        ofs << buffer;
      }

    OBAtom *nbr;
    vector<OBBond*>::iterator k;
    for (i = 1; i <= mol.NumAtoms(); i ++)
      {
        atom = mol.GetAtom(i);
        if (atom->GetValence() == 0)
          continue; // no need to write a CONECT record -- no bonds

        // Write out up to 4 real bonds per line PR#1711154
        int currentValence = 0;
        for (nbr = atom->BeginNbrAtom(k);nbr;nbr = atom->NextNbrAtom(k))
          {
            if ((currentValence % 4) == 0) {
              if (currentValence > 0) 
                // Add the trailing space to finish the previous record
                ofs << "                                       \n";
              // write the start of a new CONECT record
              snprintf(buffer, BUFF_SIZE, "CONECT%5d", i);
              ofs << buffer;
            }
            currentValence++;
            snprintf(buffer, BUFF_SIZE, "%5d", nbr->GetIdx());
            ofs << buffer;
          }

        // Add trailing spaces
        while ((currentValence % 4) != 0) {
          ofs << "     ";
          currentValence++;
        }
        ofs << "                                       \n";
      }

    snprintf(buffer, BUFF_SIZE, "MASTER        0    0    0    0    0    0    0    0 ");
    ofs << buffer;
    snprintf(buffer, BUFF_SIZE, "%4d    0 %4d    0\n",mol.NumAtoms(),mol.NumAtoms());
    ofs << buffer;

    ofs << "END\n";
    if (model_num) {
      ofs << "ENDMDL" << endl;
    }

    return(true);
  }

  ////////////////////////////////////////////////////////////////
<<<<<<< HEAD
  /*

     From http://deposit.rcsb.org/adit/docs/pdb_atom_format.html

	COLUMNS        DATA TYPE       CONTENTS
	--------------------------------------------------------------------------------
	 1 -  6        Record name     "ATOM  "
	 7 - 11        Integer         Atom serial number.
	13 - 16        Atom            Atom name.
	17             Character       Alternate location indicator.
	18 - 20        Residue name    Residue name.
	22             Character       Chain identifier.
	23 - 26        Integer         Residue sequence number.
	27             AChar           Code for insertion of residues.
	31 - 38        Real(8.3)       Orthogonal coordinates for X in Angstroms.
	39 - 46        Real(8.3)       Orthogonal coordinates for Y in Angstroms.
	47 - 54        Real(8.3)       Orthogonal coordinates for Z in Angstroms.
	55 - 60        Real(6.2)       Occupancy.
	61 - 66        Real(6.2)       Temperature factor (Default = 0.0).
	73 - 76        LString(4)      Segment identifier, left-justified.
	77 - 78        LString(2)      Element symbol, right-justified.
	79 - 80        LString(2)      Charge on the atom.
  */
=======
  static void fixRhombohedralSpaceGroupWriter(string &strHM)
  {
    /* This is due to the requirment of PDB to name rhombohedral groups
       with H (http://deposit.rcsb.org/adit/docs/pdb_atom_format.html) */
    const int SIZE = 7;
    const char* groups[SIZE]  =   {"R 3:H",
                                   "R -3:H",
                                   "R 3 2:H",
                                   "R 3 m:H",
                                   "R 3 c:H",
                                   "R -3 m:H",
                                   "R -3 c:H"};

    std::vector<string> vec(groups, groups + SIZE);
    if(std::find(vec.begin(), vec.end(), strHM) != vec.end())
    {
      strHM[0] = 'H';
    }
  }

  static void fixRhombohedralSpaceGroupReader(string &strHM)
  {
    /* This is due to the requirment of PDB to name rhombohedral groups
       with H (http://deposit.rcsb.org/adit/docs/pdb_atom_format.html) */
    const int SIZE = 7;
    const char* groups[SIZE]  =   {"H 3",
                                   "H -3",
                                   "H 3 2",
                                   "H 3 m",
                                   "H 3 c",
                                   "H -3 m",
                                   "H -3 c"};

    std::vector<string> vec(groups, groups + SIZE);

    if(std::find(vec.begin(), vec.end(), strHM) != vec.end())
    {
      strHM[0] = 'R';
      strHM += ":H";
    }
  }

>>>>>>> 531f2035
  static bool parseAtomRecord(char *buffer, OBMol &mol,int /*chainNum*/)
  /* ATOMFORMAT "(i5,1x,a4,a1,a3,1x,a1,i4,a1,3x,3f8.3,2f6.2,a2,a2)" */
  {
    string sbuf = &buffer[6];
    if (sbuf.size() < 48)
      return(false);

    bool hetatm = (EQn(buffer,"HETATM",6)) ? true : false;
    bool elementFound = false; // true if correct element found in col 77-78

    /* serial number */
    string serno = sbuf.substr(0,5);

    /* atom name */
    string atmid = sbuf.substr(6,4);

    /* chain */
    char chain = sbuf.substr(15,1)[0];

    /* insertion code */
    char insertioncode = sbuf.substr(27-6-1,1)[0];
    if (' '==insertioncode) insertioncode=0;

    /* element */
    string element = "  ";
    if (sbuf.size() > 71)
      {
        element = sbuf.substr(70,2);
        if (isalpha(element[1]))
          {
            if (element[0] == ' ')
              {
                element.erase(0, 1);
                elementFound = true;
              }
            else if (isalpha(element[0]))
              {
                elementFound = true;
              }
          }
      }

    if (!elementFound)
      {
        stringstream errorMsg;
        errorMsg << "WARNING: Problems reading a PDB file\n"
                 << "  Problems reading a HETATM or ATOM record.\n"
                 << "  According to the PDB specification,\n"
                 << "  columns 77-78 should contain the element symbol of an atom.\n"
                 << "  but OpenBabel found '" << element << "' (atom " << mol.NumAtoms()+1 << ")";
        obErrorLog.ThrowError(__FUNCTION__, errorMsg.str(), obWarning);
      }

    // charge - optional
    string scharge;
    if (sbuf.size() > 73)
      {
        scharge = sbuf.substr(72,2);
      }

    //trim spaces on the right and left sides
    while (!atmid.empty() && atmid[0] == ' ')
      atmid = atmid.erase(0, 1);

    while (!atmid.empty() && atmid[atmid.size()-1] == ' ')
      atmid = atmid.substr(0,atmid.size()-1);

    /* residue name */
    string resname = sbuf.substr(11,3);
    if (resname == "   ")
      resname = "UNK";
    else
      {
        while (!resname.empty() && resname[0] == ' ')
          resname = resname.substr(1,resname.size()-1);

        while (!resname.empty() && resname[resname.size()-1] == ' ')
          resname = resname.substr(0,resname.size()-1);
      }

    string type;
    if (!elementFound) {
      // OK, we have to fall back to determining the element from the atom type
      // This is unreliable, but there's no other choice
      if (EQn(buffer,"ATOM",4)) {
        type = atmid.substr(0,2);
        if (isdigit(type[0])) {
          // sometimes non-standard files have, e.g 11HH
          if (!isdigit(type[1])) type = atmid.substr(1,1);
          else type = atmid.substr(2,1);
        } else if ((sbuf[6] == ' ' &&
                   strncasecmp(type.c_str(), "Zn", 2) != 0 &&
                   strncasecmp(type.c_str(), "Fe", 2) != 0) ||
                   isdigit(type[1]))	//type[1] is digit in Platon
          type = atmid.substr(0,1);     // one-character element


        if (resname.substr(0,2) == "AS" || resname[0] == 'N') {
          if (atmid == "AD1")
            type = "O";
          if (atmid == "AD2")
            type = "N";
        }
        if (resname.substr(0,3) == "HIS" || resname[0] == 'H') {
          if (atmid == "AD1" || atmid == "AE2")
            type = "N";
          if (atmid == "AE1" || atmid == "AD2")
            type = "C";
        }
        if (resname.substr(0,2) == "GL" || resname[0] == 'Q') {
          if (atmid == "AE1")
            type = "O";
          if (atmid == "AE2")
            type = "N";
        }
        // fix: #2002557
        if (atmid[0] == 'H' &&
            (atmid[1] == 'D' || atmid[1] == 'E' ||
             atmid[1] == 'G' || atmid[1] == 'H' ||
             atmid[1] == 'N')) // HD, HE, HG, HH, HN...
          type = "H";
      } else { //must be hetatm record
        if (isalpha(element[1]) && (isalpha(element[0]) || (element[0] == ' '))) {
          if (isalpha(element[0]))
            type = element.substr(0,2);
          else
            type = element.substr(1,1);

          if (type.size() == 2)
            type[1] = tolower(type[1]);
        } else { // no element column to use
          if (isalpha(atmid[0])) {
            if (atmid.size() > 2 && (atmid[2] == '\0' || atmid[2] == ' '))
              type = atmid.substr(0,2);
            else if (atmid[0] == 'A') // alpha prefix
              type = atmid.substr(1, atmid.size() - 1);
            else
              type = atmid.substr(0,1);
          } else if (atmid[0] == ' ')
            type = atmid.substr(1,1); // one char element
          else
            type = atmid.substr(1,2);

          // Some cleanup steps
          if (atmid == resname) {
            type = atmid;
            if (type.size() == 2)
              type[1] = tolower(type[1]);
          } else
            if (resname == "ADR" || resname == "COA" || resname == "FAD" ||
                resname == "GPG" || resname == "NAD" || resname == "NAL" ||
                resname == "NDP" || resname == "ABA") {
              if (type.size() > 1)
                type = type.substr(0,1);
              //type.erase(1,type.size()-1);
            } else // other residues
              if (isdigit(type[0])){
                type = type.substr(1,1);
              }
              else
                if (type.size() > 1 && isdigit(type[1]))
                  type = type.substr(0,1);
                else
                  if (type.size() > 1 && isalpha(type[1])) {
                    if (type[0] == 'O' && type[1] == 'H')
                      type = type.substr(0,1); // no "Oh" element (e.g. 1MBN)
                    else if(isupper(type[1])) {
                      type[1] = tolower(type[1]);
                    }
                  }
        }

      } // HETATM records
    } // no element column to use

    OBAtom atom;
    /* X, Y, Z */
    string xstr = sbuf.substr(24,8);
    string ystr = sbuf.substr(32,8);
    string zstr = sbuf.substr(40,8);
    vector3 v(atof(xstr.c_str()),atof(ystr.c_str()),atof(zstr.c_str()));
    atom.SetVector(v);
    atom.ForceImplH();

    // useful for debugging unknown atom types (e.g., PR#1577238)
    //    cout << mol.NumAtoms() + 1  << " : '" << element << "'" << " " << etab.GetAtomicNum(element.c_str()) << endl;
    if (elementFound)
      atom.SetAtomicNum(etab.GetAtomicNum(element.c_str()));
    else // use our old-style guess from athe atom type
      atom.SetAtomicNum(etab.GetAtomicNum(type.c_str()));

    if ( (! scharge.empty()) && "  " != scharge )
      {
        if ( isdigit(scharge[0]) && ('+' == scharge[1] || '-' == scharge[1]) )
          {
            const char reorderCharge[3] = { scharge[1], scharge[0], '\0' };
            const int charge = atoi(reorderCharge);
            atom.SetFormalCharge(charge);
          }
        else
          {
            stringstream errorMsg;
            errorMsg << "WARNING: Problems reading a PDB file\n"
                     << "  Problems reading a HETATM or ATOM record.\n"
                     << "  According to the PDB specification,\n"
                     << "  columns 79-80 should contain charge of the atom\n"
                     << "  but OpenBabel found '" << scharge << "' (atom " << mol.NumAtoms()+1 << ").";
            obErrorLog.ThrowError(__FUNCTION__, errorMsg.str(), obWarning);
          }
      }
    else {
      atom.SetFormalCharge(0);
    }

    /* residue sequence number */
    string resnum = sbuf.substr(16,4);
    OBResidue *res  = (mol.NumResidues() > 0) ? mol.GetResidue(mol.NumResidues()-1) : NULL;
    if (res == NULL
        || res->GetName() != resname
        || res->GetNumString() != resnum
        || res->GetChain() != chain
        || res->GetInsertionCode() != insertioncode)
      {
        vector<OBResidue*>::iterator ri;
        for (res = mol.BeginResidue(ri) ; res ; res = mol.NextResidue(ri))
          if (res->GetName() == resname
              && res->GetNumString() == resnum
              && static_cast<int>(res->GetChain()) == chain
              && static_cast<int>(res->GetInsertionCode()) == insertioncode) {
            if (insertioncode) fprintf(stderr,"I: identified residue wrt insertion code: '%c'\n",insertioncode);
            break;
          }

        if (res == NULL) {
          res = mol.NewResidue();
          res->SetChain(chain);
          res->SetName(resname);
          res->SetNum(resnum);
          res->SetInsertionCode(insertioncode);
        }
      }

    if (!mol.AddAtom(atom))
      return(false);
    else {
      OBAtom *atom = mol.GetAtom(mol.NumAtoms());

      res->AddAtom(atom);
      res->SetSerialNum(atom, atoi(serno.c_str()));
      res->SetAtomID(atom, sbuf.substr(6,4));
      res->SetHetAtom(atom, hetatm);

      return(true);
    }
  } // end reading atom records

} //namespace OpenBabel<|MERGE_RESOLUTION|>--- conflicted
+++ resolved
@@ -738,7 +738,48 @@
   }
 
   ////////////////////////////////////////////////////////////////
-<<<<<<< HEAD
+  static void fixRhombohedralSpaceGroupWriter(string &strHM)
+  {
+    /* This is due to the requirment of PDB to name rhombohedral groups
+       with H (http://deposit.rcsb.org/adit/docs/pdb_atom_format.html) */
+    const int SIZE = 7;
+    const char* groups[SIZE]  =   {"R 3:H",
+                                   "R -3:H",
+                                   "R 3 2:H",
+                                   "R 3 m:H",
+                                   "R 3 c:H",
+                                   "R -3 m:H",
+                                   "R -3 c:H"};
+
+    std::vector<string> vec(groups, groups + SIZE);
+    if(std::find(vec.begin(), vec.end(), strHM) != vec.end())
+    {
+      strHM[0] = 'H';
+    }
+  }
+
+  static void fixRhombohedralSpaceGroupReader(string &strHM)
+  {
+    /* This is due to the requirment of PDB to name rhombohedral groups
+       with H (http://deposit.rcsb.org/adit/docs/pdb_atom_format.html) */
+    const int SIZE = 7;
+    const char* groups[SIZE]  =   {"H 3",
+                                   "H -3",
+                                   "H 3 2",
+                                   "H 3 m",
+                                   "H 3 c",
+                                   "H -3 m",
+                                   "H -3 c"};
+
+    std::vector<string> vec(groups, groups + SIZE);
+
+    if(std::find(vec.begin(), vec.end(), strHM) != vec.end())
+    {
+      strHM[0] = 'R';
+      strHM += ":H";
+    }
+  }
+
   /*
 
      From http://deposit.rcsb.org/adit/docs/pdb_atom_format.html
@@ -762,50 +803,6 @@
 	77 - 78        LString(2)      Element symbol, right-justified.
 	79 - 80        LString(2)      Charge on the atom.
   */
-=======
-  static void fixRhombohedralSpaceGroupWriter(string &strHM)
-  {
-    /* This is due to the requirment of PDB to name rhombohedral groups
-       with H (http://deposit.rcsb.org/adit/docs/pdb_atom_format.html) */
-    const int SIZE = 7;
-    const char* groups[SIZE]  =   {"R 3:H",
-                                   "R -3:H",
-                                   "R 3 2:H",
-                                   "R 3 m:H",
-                                   "R 3 c:H",
-                                   "R -3 m:H",
-                                   "R -3 c:H"};
-
-    std::vector<string> vec(groups, groups + SIZE);
-    if(std::find(vec.begin(), vec.end(), strHM) != vec.end())
-    {
-      strHM[0] = 'H';
-    }
-  }
-
-  static void fixRhombohedralSpaceGroupReader(string &strHM)
-  {
-    /* This is due to the requirment of PDB to name rhombohedral groups
-       with H (http://deposit.rcsb.org/adit/docs/pdb_atom_format.html) */
-    const int SIZE = 7;
-    const char* groups[SIZE]  =   {"H 3",
-                                   "H -3",
-                                   "H 3 2",
-                                   "H 3 m",
-                                   "H 3 c",
-                                   "H -3 m",
-                                   "H -3 c"};
-
-    std::vector<string> vec(groups, groups + SIZE);
-
-    if(std::find(vec.begin(), vec.end(), strHM) != vec.end())
-    {
-      strHM[0] = 'R';
-      strHM += ":H";
-    }
-  }
-
->>>>>>> 531f2035
   static bool parseAtomRecord(char *buffer, OBMol &mol,int /*chainNum*/)
   /* ATOMFORMAT "(i5,1x,a4,a1,a3,1x,a1,i4,a1,3x,3f8.3,2f6.2,a2,a2)" */
   {
